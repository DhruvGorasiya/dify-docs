---
dimensions:
  type:
    primary: reference
    detail: core
  level: intermediate
standard_title: Model Schema
language: en
title: Model API Interface
description: This document provides detailed interface specifications required for
  Dify model plugin development, including model provider implementation, interface
  definitions for five model types (LLM, TextEmbedding, Rerank, Speech2text, Text2speech),
  and complete specifications for related data structures such as PromptMessage and
  LLMResult. The document serves as a development reference for developers implementing
  various model integrations.
---

<<<<<<< HEAD
This section introduces the interface methods and parameter descriptions that providers and each model type need to implement. Before developing a model plugin, you may first need to read [Model Design Rules](/plugin-dev-en/0411-model-designing-rules) and [Model Plugin Introduction](/plugin-dev-en/0411-model-plugin-introduction).
=======
This section introduces the interface methods and parameter descriptions that providers and each model type need to implement. Before developing a model plugin, you may first need to read [Model Design Rules](/plugin-dev-en/0411-model-designing-rules) and [Model Plugin Introduction](/plugin-dev-en/0131-model-plugin-introduction).
>>>>>>> 5dbd4c6d

### Model Provider

Inherit the `__base.model_provider.ModelProvider` base class and implement the following interface:

```python
def validate_provider_credentials(self, credentials: dict) -> None:
    """
    Validate provider credentials
    You can choose any validate_credentials method of model type or implement validate method by yourself,
    such as: get model list api

    if validate failed, raise exception

    :param credentials: provider credentials, credentials form defined in `provider_credential_schema`.
    """
```

* `credentials` (object) Credential information

The credential parameters are defined by the provider YAML configuration file's `provider_credential_schema`, passed in as `api_key`, etc. If validation fails, please throw a `errors.validate.CredentialsValidateFailedError` error. **Note: Predefined models need to fully implement this interface, while custom model providers only need to implement it simply as follows:**

```python
class XinferenceProvider(Provider):
    def validate_provider_credentials(self, credentials: dict) -> None:
        pass
```

### Models

Models are divided into 5 different types, with different base classes to inherit from and different methods to implement for each type.

#### Common Interfaces

All models need to implement the following 2 methods consistently:

* Model credential validation

Similar to provider credential validation, this validates individual models.

```python
def validate_credentials(self, model: str, credentials: dict) -> None:
    """
    Validate model credentials

    :param model: model name
    :param credentials: model credentials
    :return:
    """
```

Parameters:

* `model` (string) Model name
* `credentials` (object) Credential information

The credential parameters are defined by the provider YAML configuration file's `provider_credential_schema` or `model_credential_schema`, passed in as `api_key`, etc. If validation fails, please throw a `errors.validate.CredentialsValidateFailedError` error.

* Invocation error mapping table

When a model invocation exception occurs, it needs to be mapped to a specified `InvokeError` type in Runtime, which helps Dify handle different errors differently. Runtime Errors:

* `InvokeConnectionError` Connection error during invocation
* `InvokeServerUnavailableError` Service provider unavailable
* `InvokeRateLimitError` Rate limit reached
* `InvokeAuthorizationError` Authentication failed
* `InvokeBadRequestError` Incorrect parameters passed

```python
@property
def _invoke_error_mapping(self) -> dict[type[InvokeError], list[type[Exception]]]:
    """
    Map model invoke error to unified error
    The key is the error type thrown to the caller
    The value is the error type thrown by the model,
    which needs to be converted into a unified error type for the caller.

    :return: Invoke error mapping
    """
```

You can also directly throw corresponding Errors and define them as follows, so that in subsequent calls you can directly throw exceptions like `InvokeConnectionError`.

#### LLM

Inherit the `__base.large_language_model.LargeLanguageModel` base class and implement the following interface:

* LLM Invocation

Implement the core method for LLM invocation, which can support both streaming and synchronous responses.

```python
def _invoke(self, model: str, credentials: dict,
            prompt_messages: list[PromptMessage], model_parameters: dict,
            tools: Optional[list[PromptMessageTool]] = None, stop: Optional[list[str]] = None,
            stream: bool = True, user: Optional[str] = None) \
        -> Union[LLMResult, Generator]:
    """
    Invoke large language model

    :param model: model name
    :param credentials: model credentials
    :param prompt_messages: prompt messages
    :param model_parameters: model parameters
    :param tools: tools for tool calling
    :param stop: stop words
    :param stream: is stream response
    :param user: unique user id
    :return: full response or stream response chunk generator result
    """
```

* Parameters:
  * `model` (string) Model name
  * `credentials` (object) Credential information

The credential parameters are defined by the provider YAML configuration file's `provider_credential_schema` or `model_credential_schema`, passed in as `api_key`, etc.

* `prompt_messages` (array\[[PromptMessage](#promptmessage)]) Prompt list

If the model is of `Completion` type, the list only needs to include one [UserPromptMessage](#userpromptmessage) element; if the model is of `Chat` type, different messages need to be passed in as a list of [SystemPromptMessage](#systempromptmessage), [UserPromptMessage](#userpromptmessage), [AssistantPromptMessage](#assistantpromptmessage), [ToolPromptMessage](#toolpromptmessage) elements

* `model_parameters` (object) Model parameters defined by the model YAML configuration's `parameter_rules`.

* `tools` (array\[[PromptMessageTool](#promptmessagetool)]) \[optional] Tool list, equivalent to `function` in `function calling`. This is the tool list passed to tool calling.

* `stop` (array\[string]) \[optional] Stop sequence. The model response will stop output before the string defined in the stop sequence.

* `stream` (bool) Whether to stream output, default is True
For streaming output, it returns Generator\[[LLMResultChunk](#llmresultchunk)], for non-streaming output, it returns [LLMResult](#llmresult).

* `user` (string) \[optional] A unique identifier for the user that can help the provider monitor and detect abuse.

* Return Value

For streaming output, it returns Generator\[[LLMResultChunk](#llmresultchunk)], for non-streaming output, it returns [LLMResult](#llmresult).

* Pre-calculate input tokens

If the model does not provide a pre-calculation tokens interface, you can directly return 0.

```python
def get_num_tokens(self, model: str, credentials: dict, prompt_messages: list[PromptMessage],
                   tools: Optional[list[PromptMessageTool]] = None) -> int:
    """
    Get number of tokens for given prompt messages

    :param model: model name
    :param credentials: model credentials
    :param prompt_messages: prompt messages
    :param tools: tools for tool calling
    :return:
    """
```

Parameter explanations are the same as in `LLM Invocation` above. This interface needs to calculate based on the appropriate `tokenizer` for the corresponding `model`. If the corresponding model does not provide a `tokenizer`, you can use the `_get_num_tokens_by_gpt2(text: str)` method in the `AIModel` base class for calculation.

* Get custom model rules [optional]

```python
def get_customizable_model_schema(self, model: str, credentials: dict) -> Optional[AIModelEntity]:
    """
    Get customizable model schema

    :param model: model name
    :param credentials: model credentials
    :return: model schema
    """
```

When a provider supports adding custom LLMs, this method can be implemented to allow custom models to obtain model rules. By default, it returns None.

For most fine-tuned models under the `OpenAI` provider, the base model can be obtained through the fine-tuned model name, such as `gpt-3.5-turbo-1106`, and then return the predefined parameter rules of the base model. Refer to the specific implementation of [OpenAI](https://github.com/langgenius/dify-official-plugins/tree/main/models/openai).

#### TextEmbedding

Inherit the `__base.text_embedding_model.TextEmbeddingModel` base class and implement the following interface:

* Embedding Invocation

```python
def _invoke(self, model: str, credentials: dict,
            texts: list[str], user: Optional[str] = None) \
        -> TextEmbeddingResult:
    """
    Invoke large language model

    :param model: model name
    :param credentials: model credentials
    :param texts: texts to embed
    :param user: unique user id
    :return: embeddings result
    """
```

* Parameters:

* `model` (string) Model name
* `credentials` (object) Credential information

The credential parameters are defined by the provider YAML configuration file's `provider_credential_schema` or `model_credential_schema`, passed in as `api_key`, etc.

* `texts` (array\[string]) Text list, can be processed in batch
* `user` (string) \[optional] A unique identifier for the user
Can help the provider monitor and detect abuse.

* Return:

[TextEmbeddingResult](#textembeddingresult) entity.

* Pre-calculate tokens

```python
def get_num_tokens(self, model: str, credentials: dict, texts: list[str]) -> int:
    """
    Get number of tokens for given prompt messages

    :param model: model name
    :param credentials: model credentials
    :param texts: texts to embed
    :return:
    """
```

Parameter explanations can be found in the `Embedding Invocation` section above.

Similar to the `LargeLanguageModel` above, this interface needs to calculate based on the appropriate `tokenizer` for the corresponding `model`. If the corresponding model does not provide a `tokenizer`, you can use the `_get_num_tokens_by_gpt2(text: str)` method in the `AIModel` base class for calculation.

#### Rerank

Inherit the `__base.rerank_model.RerankModel` base class and implement the following interface:

* Rerank Invocation

```python
def _invoke(self, model: str, credentials: dict,
            query: str, docs: list[str], score_threshold: Optional[float] = None, top_n: Optional[int] = None,
            user: Optional[str] = None) \
        -> RerankResult:
    """
    Invoke rerank model

    :param model: model name
    :param credentials: model credentials
    :param query: search query
    :param docs: docs for reranking
    :param score_threshold: score threshold
    :param top_n: top n
    :param user: unique user id
    :return: rerank result
    """
```

* Parameters:

* `model` (string) Model name
* `credentials` (object) Credential information
The credential parameters are defined by the provider YAML configuration file's `provider_credential_schema` or `model_credential_schema`, passed in as `api_key`, etc.
* `query` (string) Query request content
* `docs` (array\[string]) List of segments that need to be reranked
* `score_threshold` (float) \[optional] Score threshold
* `top_n` (int) \[optional] Take the top n segments
* `user` (string) \[optional] A unique identifier for the user
Can help the provider monitor and detect abuse.

* Return:

[RerankResult](#rerankresult) entity.

#### Speech2text

Inherit the `__base.speech2text_model.Speech2TextModel` base class and implement the following interface:

* Invoke

```python
def _invoke(self, model: str, credentials: dict,
            file: IO[bytes], user: Optional[str] = None) \
        -> str:
    """
    Invoke large language model

    :param model: model name
    :param credentials: model credentials
    :param file: audio file
    :param user: unique user id
    :return: text for given audio file
    """        
```

* Parameters:

* `model` (string) Model name
* `credentials` (object) Credential information
The credential parameters are defined by the provider YAML configuration file's `provider_credential_schema` or `model_credential_schema`, passed in as `api_key`, etc.
* `file` (File) File stream
* `user` (string) \[optional] A unique identifier for the user
Can help the provider monitor and detect abuse.

* Return:

String after speech conversion.

#### Text2speech

Inherit the `__base.text2speech_model.Text2SpeechModel` base class and implement the following interface:

* Invoke

```python
def _invoke(self, model: str, credentials: dict, content_text: str, streaming: bool, user: Optional[str] = None):
    """
    Invoke large language model

    :param model: model name
    :param credentials: model credentials
    :param content_text: text content to be translated
    :param streaming: output is streaming
    :param user: unique user id
    :return: translated audio file
    """        
```

* Parameters:

* `model` (string) Model name
* `credentials` (object) Credential information
The credential parameters are defined by the provider YAML configuration file's `provider_credential_schema` or `model_credential_schema`, passed in as `api_key`, etc.
* `content_text` (string) Text content to be converted
* `streaming` (bool) Whether to stream output
* `user` (string) \[optional] A unique identifier for the user
Can help the provider monitor and detect abuse.

* Return:

Audio stream after text conversion.


#### Moderation

Inherit the `__base.moderation_model.ModerationModel` base class and implement the following interface:

* Invoke

```python
def _invoke(self, model: str, credentials: dict,
            text: str, user: Optional[str] = None) \
        -> bool:
    """
    Invoke large language model

    :param model: model name
    :param credentials: model credentials
    :param text: text to moderate
    :param user: unique user id
    :return: false if text is safe, true otherwise
    """
```

* Parameters:

* `model` (string) Model name
* `credentials` (object) Credential information
The credential parameters are defined by the provider YAML configuration file's `provider_credential_schema` or `model_credential_schema`, passed in as `api_key`, etc.
* `text` (string) Text content
* `user` (string) \[optional] A unique identifier for the user
Can help the provider monitor and detect abuse.

* Return:

False indicates the input text is safe, True indicates it is not.

### Entities

#### PromptMessageRole

Message role

```python
class PromptMessageRole(Enum):
    """
    Enum class for prompt message.
    """
    SYSTEM = "system"
    USER = "user"
    ASSISTANT = "assistant"
    TOOL = "tool"
```

#### PromptMessageContentType

Message content type, divided into plain text and images.

```python
class PromptMessageContentType(Enum):
    """
    Enum class for prompt message content type.
    """
    TEXT = 'text'
    IMAGE = 'image'
```

#### PromptMessageContent

Message content base class, used only for parameter declaration, cannot be initialized.

```python
class PromptMessageContent(BaseModel):
    """
    Model class for prompt message content.
    """
    type: PromptMessageContentType
    data: str  # Content data
```

Currently supports two types: text and images, and can support text and multiple images simultaneously.
You need to initialize `TextPromptMessageContent` and `ImagePromptMessageContent` separately.

#### TextPromptMessageContent

```python
class TextPromptMessageContent(PromptMessageContent):
    """
    Model class for text prompt message content.
    """
    type: PromptMessageContentType = PromptMessageContentType.TEXT
```

When passing in text and images, text needs to be constructed as this entity as part of the `content` list.

#### ImagePromptMessageContent

```python
class ImagePromptMessageContent(PromptMessageContent):
    """
    Model class for image prompt message content.
    """
    class DETAIL(Enum):
        LOW = 'low'
        HIGH = 'high'

    type: PromptMessageContentType = PromptMessageContentType.IMAGE
    detail: DETAIL = DETAIL.LOW  # Resolution
```

When passing in text and images, images need to be constructed as this entity as part of the `content` list.
`data` can be a `url` or an image `base64` encoded string.

#### PromptMessage

Base class for all Role message bodies, used only for parameter declaration, cannot be initialized.

```python
class PromptMessage(ABC, BaseModel):
    """
    Model class for prompt message.
    """
    role: PromptMessageRole  # Message role
    content: Optional[str | list[PromptMessageContent]] = None  # Supports two types: string and content list. The content list is for multimodal needs, see PromptMessageContent for details.
    name: Optional[str] = None  # Name, optional.
```

#### UserPromptMessage

UserMessage message body, represents user messages.

```python
class UserPromptMessage(PromptMessage):
    """
    Model class for user prompt message.
    """
    role: PromptMessageRole = PromptMessageRole.USER
```

#### AssistantPromptMessage

Represents model response messages, typically used for `few-shots` or chat history input.

```python
class AssistantPromptMessage(PromptMessage):
    """
    Model class for assistant prompt message.
    """
    class ToolCall(BaseModel):
        """
        Model class for assistant prompt message tool call.
        """
        class ToolCallFunction(BaseModel):
            """
            Model class for assistant prompt message tool call function.
            """
            name: str  # Tool name
            arguments: str  # Tool parameters

        id: str  # Tool ID, only effective for OpenAI tool call, a unique ID for tool invocation, the same tool can be called multiple times
        type: str  # Default is function
        function: ToolCallFunction  # Tool call information

    role: PromptMessageRole = PromptMessageRole.ASSISTANT
    tool_calls: list[ToolCall] = []  # Model's tool call results (only returned when tools are passed in and the model decides to call them)
```

Here `tool_calls` is the list of `tool call` returned by the model after passing in `tools` to the model.

#### SystemPromptMessage

Represents system messages, typically used to set system instructions for the model.

```python
class SystemPromptMessage(PromptMessage):
    """
    Model class for system prompt message.
    """
    role: PromptMessageRole = PromptMessageRole.SYSTEM
```

#### ToolPromptMessage

Represents tool messages, used to pass results to the model for next-step planning after a tool has been executed.

```python
class ToolPromptMessage(PromptMessage):
    """
    Model class for tool prompt message.
    """
    role: PromptMessageRole = PromptMessageRole.TOOL
    tool_call_id: str  # Tool call ID, if OpenAI tool call is not supported, you can also pass in the tool name
```

The base class's `content` passes in the tool execution result.

#### PromptMessageTool

```python
class PromptMessageTool(BaseModel):
    """
    Model class for prompt message tool.
    """
    name: str  # Tool name
    description: str  # Tool description
    parameters: dict  # Tool parameters dict

```

***

#### LLMResult

```python
class LLMResult(BaseModel):
    """
    Model class for llm result.
    """
    model: str  # Actually used model
    prompt_messages: list[PromptMessage]  # Prompt message list
    message: AssistantPromptMessage  # Reply message
    usage: LLMUsage  # Tokens used and cost information
    system_fingerprint: Optional[str] = None  # Request fingerprint, refer to OpenAI parameter definition
```

#### LLMResultChunkDelta

Delta entity within each iteration in streaming response

```python
class LLMResultChunkDelta(BaseModel):
    """
    Model class for llm result chunk delta.
    """
    index: int  # Sequence number
    message: AssistantPromptMessage  # Reply message
    usage: Optional[LLMUsage] = None  # Tokens used and cost information, only returned in the last message
    finish_reason: Optional[str] = None  # Completion reason, only returned in the last message
```

#### LLMResultChunk

Iteration entity in streaming response

```python
class LLMResultChunk(BaseModel):
    """
    Model class for llm result chunk.
    """
    model: str  # Actually used model
    prompt_messages: list[PromptMessage]  # Prompt message list
    system_fingerprint: Optional[str] = None  # Request fingerprint, refer to OpenAI parameter definition
    delta: LLMResultChunkDelta  # Changes in content for each iteration
```

#### LLMUsage

```python
class LLMUsage(ModelUsage):
    """
    Model class for llm usage.
    """
    prompt_tokens: int  # Tokens used by prompt
    prompt_unit_price: Decimal  # Prompt unit price
    prompt_price_unit: Decimal  # Prompt price unit, i.e., unit price based on how many tokens
    prompt_price: Decimal  # Prompt cost
    completion_tokens: int  # Tokens used by completion
    completion_unit_price: Decimal  # Completion unit price
    completion_price_unit: Decimal  # Completion price unit, i.e., unit price based on how many tokens
    completion_price: Decimal  # Completion cost
    total_tokens: int  # Total tokens used
    total_price: Decimal  # Total cost
    currency: str  # Currency unit
    latency: float  # Request time (s)
```

***

#### TextEmbeddingResult

```python
class TextEmbeddingResult(BaseModel):
    """
    Model class for text embedding result.
    """
    model: str  # Actually used model
    embeddings: list[list[float]]  # Embedding vector list, corresponding to the input texts list
    usage: EmbeddingUsage  # Usage information
```

#### EmbeddingUsage

```python
class EmbeddingUsage(ModelUsage):
    """
    Model class for embedding usage.
    """
    tokens: int  # Tokens used
    total_tokens: int  # Total tokens used
    unit_price: Decimal  # Unit price
    price_unit: Decimal  # Price unit, i.e., unit price based on how many tokens
    total_price: Decimal  # Total cost
    currency: str  # Currency unit
    latency: float  # Request time (s)
```

***

#### RerankResult

```python
class RerankResult(BaseModel):
    """
    Model class for rerank result.
    """
    model: str  # Actually used model
    docs: list[RerankDocument]  # List of reranked segments        
```

#### RerankDocument

```python
class RerankDocument(BaseModel):
    """
    Model class for rerank document.
    """
    index: int  # Original sequence number
    text: str  # Segment text content
    score: float  # Score
```

## Related Resources

- [Model Design Rules](/plugin-dev-en/0411-model-designing-rules) - Understand the standards for model configuration
- [Model Plugin Introduction](/plugin-dev-en/0411-model-plugin-introduction) - Quickly understand the basic concepts of model plugins
- [Quickly Integrate a New Model](/plugin-dev-en/0211-getting-started-new-model) - Learn how to add new models to existing providers
- [Create a New Model Provider](/plugin-dev-en/0222-creating-new-model-provider) - Learn how to develop brand new model providers

{/*
Contributing Section
DO NOT edit this section!
It will be automatically generated by the script.
*/}

---

[Edit this page](https://github.com/langgenius/dify-docs/edit/main/plugin-dev-en/0412-model-schema.mdx) | [Report an issue](https://github.com/langgenius/dify-docs/issues/new?title=Documentation%20Issue%3A%20model-sch&body=%23%23%20Issue%20Description%0A%3C%21--%20Please%20briefly%20describe%20the%20issue%20you%20found%20--%3E%0A%0A%23%23%20Page%20Link%0Ahttps%3A%2F%2Fgithub.com%2Flanggenius%2Fdify-docs%2Fblob%2Fmain%2Fplugin-dev-en%2F0412-model-schema.mdx%0A%0A%23%23%20Suggested%20Changes%0A%3C%21--%20If%20you%20have%20specific%20suggestions%20for%20changes%2C%20please%20describe%20them%20here%20--%3E%0A%0A%3C%21--%20Thank%20you%20for%20helping%20improve%20our%20documentation%21%20--%3E)
<|MERGE_RESOLUTION|>--- conflicted
+++ resolved
@@ -15,11 +15,7 @@
   various model integrations.
 ---
 
-<<<<<<< HEAD
-This section introduces the interface methods and parameter descriptions that providers and each model type need to implement. Before developing a model plugin, you may first need to read [Model Design Rules](/plugin-dev-en/0411-model-designing-rules) and [Model Plugin Introduction](/plugin-dev-en/0411-model-plugin-introduction).
-=======
 This section introduces the interface methods and parameter descriptions that providers and each model type need to implement. Before developing a model plugin, you may first need to read [Model Design Rules](/plugin-dev-en/0411-model-designing-rules) and [Model Plugin Introduction](/plugin-dev-en/0131-model-plugin-introduction).
->>>>>>> 5dbd4c6d
 
 ### Model Provider
 
