---
dimensions:
  type:
    primary: implementation
    detail: basic
  level: beginner
standard_title: Getting Started New Model
language: en
title: Quick Integration of a New Model
description: This document guides non-professional developers on how to add new models
  to Dify, focusing on adding new model versions to existing model providers by modifying
  configuration files. Includes the complete process of forking the repository, copying
  and modifying model configurations, updating provider version, local testing, and
  submitting contributions.
---

Welcome to the world of Dify plugin development! Dify's powerful functionality depends on the collective efforts of community contributors. We believe that even if you're not a professional programmer, as long as you're passionate about AI technology and willing to research information, you can contribute to Dify—for example, by helping Dify support more and newer AI models.

This article will guide you, in the simplest way possible, through completing the most common and straightforward contribution: adding a **new model version** to a model provider that Dify **already supports**. This approach typically **only requires modifying configuration files**, without writing code, making it perfect for your first contribution!

<<<<<<< HEAD
> **Related Concepts**: Before starting, we recommend reading the [Model Plugin](/plugin-dev-en/0131-model-plugin-introduction) documentation to understand the basic concepts and structure of model plugins.
=======
> **Related Concepts**: Before starting, we recommend reading the [Model Plugin](/plugin-dev-en/0411-model-plugin-introduction) documentation to understand the basic concepts and structure of model plugins.
>>>>>>> 7651a869

**This quick integration method is suitable for:**

- New models that belong to providers already supported by Dify plugins (such as OpenAI, Google Gemini, Anthropic Claude, etc.).
- New models that use the same API authentication and base calling logic as other models in the same series.
- Models that primarily differ in model ID, context length, maximum token count, pricing, and other configuration parameters.

_(If the model you need to add requires new API logic or supports special functionality, it will involve Python code writing. Please refer to [Creating a New Model Provider](/plugin-dev-en/0222-creating-new-model-provider) for more detailed guidance.)_

**Preparation:**

- Familiarity with basic Git operations (Fork, Clone, Pull Request).
- A GitHub account.
- Installing and configuring the Dify plugin development toolkit (refer to [Initializing Development Tools](/plugin-dev-en/0221-initialize-development-tools)).

**Steps:**

1. **Fork & Clone the Official Plugin Repository:**

    - Visit the Dify official plugin repository `https://github.com/langgenius/dify-official-plugins`.
    - Click the "Fork" button to fork the repository to your own GitHub account.
    - Use Git to clone your forked repository to your local computer.

2. **Find and Copy the Model Configuration File:**

    - In your local repository, navigate to the `models/` directory, find the provider folder for the model you want to add, for example `vertex_ai`.
    - Enter the corresponding model type subdirectory for that provider, usually `models/llm/` (if it's a text generation model).
    - In that directory, find a YAML configuration file for an existing model that is most similar to the new version you want to add (for example, `gemini-1.0-pro-001.yaml`).
    - Copy this YAML file and rename it to clearly identify the new version (for example, `gemini-1.5-pro-latest.yaml`).

3. **Modify the Model Configuration (YAML):**

    - Open the YAML file you just renamed (e.g., `gemini-1.5-pro-latest.yaml`).
    - **Core Step:** Refer to the **model provider's official documentation**, carefully verify and modify the following key information in the file:
        - `model`: **Must** be updated to the official API identifier for the new version.
        - `label`: **Must** be updated to the model name displayed to users in the Dify interface (recommend providing both `en_US` and `zh_Hans` languages).
        - `model_properties`: Update `context_size` (context window size).
        - `parameter_rules`: Check and update model parameter limitations, especially the `default`, `min`, and `max` values for `max_tokens` (maximum output token count).
        - `pricing`: Update the model's `input` and `output` pricing, as well as the `unit` (typically `0.000001` representing per million tokens) and `currency`.
    - _(Reference)_ For detailed specifications of all fields in the model YAML file, please consult [Model Design Rules](/plugin-dev-en/0411-model-designing-rules) and [Model Schema Definition](/plugin-dev-en/0412-model-schema).

    **Example (Adding Gemini 1.5 Pro):**

    | Parameter         | Old Model (Example)  | New Gemini 1.5 Pro (Example) | Notes                                |
    | :---------------- | :------------------- | :--------------------------- | :----------------------------------- |
    | `model`           | `gemini-1.0-pro-001` | `gemini-1.5-pro-latest`      | **Must** change to official model ID |
    | `label: en_US`    | Gemini 1.0 Pro       | Gemini 1.5 Pro               | **Must** change user-visible label   |
    | `context_size`    | 30720                | 1048576                      | **Must** change per official docs    |
    | `max_tokens` (below) | 2048             | 8192                         | **Must** change default/max values   |

4. **Update the Provider Manifest Version:**

    - Return to the root directory of the model provider (e.g., `models/vertex_ai/`).
    - Find and open the `manifest.yaml` file.
    - Increment the `version` field by a minor version number (e.g., `version: 0.0.8` -> `version: 0.0.9`). This tells Dify that this is an update.

5. **Package and Local Testing:**

    - Open your terminal (command line tool).
    - **Make sure your current directory is the root of the `dify-official-plugins` repository** (the directory containing folders like `models`, `tools`, etc.).
    - Run the packaging command:

    ```bash
    # Replace <provider_name> with the actual provider directory name, such as cohere or vertex_ai
    dify plugin package models/<provider_name>
    ```

    - _After success, you'll see a prompt like `plugin packaged successfully, output path: <provider_name>.difypkg`, and a plugin package file named `<provider_name>.difypkg` will be generated in the current project root directory._
    - Log in to your Dify instance (local deployment or cloud version).
    - Click the **"Plugins"** menu item on the top right of the Dify navigation bar.
    - On the plugins page, click the **"Install Plugin"** button.
    - Select the **"Local Plugin"** tab.
    - Click the upload area, select or drag and drop the `<provider_name>.difypkg` file you just generated locally.
    - Wait for the plugin installation or update to complete.
    - After successful installation, you typically need to go to "Settings" -> "Model Providers" to find the corresponding provider and configure your API credentials (if you haven't configured them before).
    - Create a new Dify application or edit an existing one, in the "Prompt Orchestration" -> "Model" settings, try selecting your newly added model. Conduct some simple conversations or call tests to ensure it works properly and returns expected results.

6. **Submit Your Contribution:**
    - After verifying that local testing is working properly, commit your changes (the new model YAML file and updated `manifest.yaml`) via Git and push them to your forked GitHub repository.
    - On GitHub, initiate a Pull Request (PR) to the main `langgenius/dify-official-plugins` repository. In the PR description, briefly mention which model you added and include a link to the model's official documentation to facilitate reviewer verification of parameters.

---

**What's Next?**

Once your PR is reviewed, approved, and merged, your contribution becomes part of the official Dify plugins, and all Dify users can easily use this new model!

This quick integration method is the fastest way to make Dify support new models. Of course, if this model needs to support more complex features in the future (such as image input, function calling, etc.), then experienced developers may need to update the plugin at the code level. But the step you've completed now is already a very valuable contribution!

**Explore More:**

- [Model Schema Definition](/plugin-dev-en/0412-model-schema) (Learn detailed rules for model YAML files)
- [Model Design Rules](/plugin-dev-en/0411-model-designing-rules) (Learn specifications for model parameter design)
- [General Specifications](/plugin-dev-en/0411-general-specifications) (Understand the role of `manifest.yaml`)
- [Creating a New Model Provider](/plugin-dev-en/0222-creating-new-model-provider) (Learn how to add a new model provider)
- [Publish to Dify Marketplace](/plugin-dev-en/0322-release-to-dify-marketplace) (Learn how to publish your plugin)
- [Dify Official Plugin Repository](https://github.com/langgenius/dify-official-plugins) (View examples of other plugins)

{/*
Contributing Section
DO NOT edit this section!
It will be automatically generated by the script.
*/}

<CardGroup cols="2">
    <Card
        title="Edit this page"
        icon="pen-to-square"
        href="https://github.com/langgenius/dify-docs-mintlify/edit/main/plugin-dev-en/0211-getting-started-new-model.mdx"
    >
        Help improve our documentation by contributing directly
    </Card>
    <Card
        title="Report an issue"
        icon="github"
        href="https://github.com/langgenius/dify-docs-mintlify/issues/new?title=Documentation%20Issue%3A%20getting-started-new-mo&body=%23%23%20Issue%20Description%0A%3C%21--%20Please%20briefly%20describe%20the%20issue%20you%20found%20--%3E%0A%0A%23%23%20Page%20Link%0Ahttps%3A%2F%2Fgithub.com%2Flanggenius%2Fdify-docs-mintlify%2Fblob%2Fmain%2Fplugin-dev-en%2F0211-getting-started-new-model.mdx%0A%0A%23%23%20Suggested%20Changes%0A%3C%21--%20If%20you%20have%20specific%20suggestions%20for%20changes%2C%20please%20describe%20them%20here%20--%3E%0A%0A%3C%21--%20Thank%20you%20for%20helping%20improve%20our%20documentation%21%20--%3E"
    >
        Found an error or have suggestions? Let us know
    </Card>
</CardGroup><|MERGE_RESOLUTION|>--- conflicted
+++ resolved
@@ -18,11 +18,7 @@
 
 This article will guide you, in the simplest way possible, through completing the most common and straightforward contribution: adding a **new model version** to a model provider that Dify **already supports**. This approach typically **only requires modifying configuration files**, without writing code, making it perfect for your first contribution!
 
-<<<<<<< HEAD
-> **Related Concepts**: Before starting, we recommend reading the [Model Plugin](/plugin-dev-en/0131-model-plugin-introduction) documentation to understand the basic concepts and structure of model plugins.
-=======
 > **Related Concepts**: Before starting, we recommend reading the [Model Plugin](/plugin-dev-en/0411-model-plugin-introduction) documentation to understand the basic concepts and structure of model plugins.
->>>>>>> 7651a869
 
 **This quick integration method is suitable for:**
 
