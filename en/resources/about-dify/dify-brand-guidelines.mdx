---
title: Dify Brand Guidelines
---

The Dify identity is more than a logo—it's a statement of thoughtful construction, system-level clarity, and open collaboration.
When you are authorized or recognized as part of the Dify ecosystem, you represent the values we stand for.
By using Dify Brand Assets in an official or affiliate capacity, you share in the responsibility of upholding our design system and product philosophy.
Use of Dify Brand Assets must comply with our Brand Guidelines and be consistent with the principles outlined in the Dify Brand Usage Terms.
Any use that implies endorsement, partnership, or certification without explicit permission is not allowed.
Dify may revoke usage rights at any time if misuse occurs.

Refer to: [Dify Brand Usage Terms](/en/resources/about-dify/dify-brand-usage-terms).

## Our Logo

![](https://assets-docs.dify.ai/2025/05/8fdc43456b4eaa80a97144f572734d15.png)

## Using Our Logo

The Dify logo signifies more than product—it signals trust, clarity, and technical credibility.
To maintain brand integrity, it must be used in accordance with our guidelines.
Misuse or casual placement may imply endorsement or affiliation where none exists.
Please use thoughtfully and only in approved contexts.

### Examples of appropriate logo usage

- In co-branded visuals with official partners
- In event materials or pages where Dify is a sponsor or participant
- In a group of logos alongside other tools (“logo garden”)
- In documentation, presentations, or integrations referencing Dify technologies

## Use the Right Color

Whenever possible, use the official two-tone Dify logo.

This version best represents the balance between clarity and structure in our brand.

Alternative color variations may be used when:

- Background colors limit contrast
- Specific print or digital limitations apply
- Layout demands mono or reversed options

![](https://assets-docs.dify.ai/2025/05/099d7f811983533566c3269dd7e3ccd2.png)

## Keep It Legible

To ensure visibility and clarity, the Dify logo must always be surrounded by a minimum area of clear space.This prevents visual interference from nearby text, images, or other graphic elements.
- More space is recommended wherever possible to enhance legibility.
- Do not crowd the logo. Respecting this spacing is essential to maintain its impact and recognizability across all applications.

![](https://assets-docs.dify.ai/2025/05/e001f6009c7a64c97f7174c7efc7c061.png)

## Co-Branding Guidance

![](https://assets-docs.dify.ai/2025/05/b6e3cea8e95d4327df5e45feed920d47.png)

When pairing the Dify logo with another brand, always follow the co-branding layout shown here to maintain clarity and balance.
- Use a thin vertical divider to separate the Dify logo from the partner brand.
- Always maintain the relative positioning and proportions between the Dify and partner logos.
- Do not rearrange the layout, change alignment, or scale elements independently.

## Multiple Logo Lockup Guidelines

![](https://assets-docs.dify.ai/2025/05/c31214ce0e2468466bc8874323747911.png)

When Dify appears alongside two or more partner logos, follow these rules to ensure clarity and visual order:

- Do not use dividers between logos.
- Maintain consistent and equal spacing between all logos.
- If the initiative is partner-led, the partner’s logo should appear first. All other logos, including Dify, should follow in alphabetical order.
- All logos must be visually aligned to the same height. Do not scale or distort individual marks.
- Preserve each brand’s official colors, adequate whitespace, and consistent spacing throughout.

## Dify Partner Badge

![](https://assets-docs.dify.ai/2025/05/31f0180d67906070052fd0bf74418ec1.png)

The Dify Partner Badge is used to indicate an official relationship with Dify.
It can be included in marketing materials, presentations, documentation, and event assets owned by the partner, as long as the content refers to Dify’s products, integrations, or support.
- Ensure minimum clear space so the design doesn't appear cluttered.
- Do not change the badge color.
- Do not change the proportions of the logo.
- Do not alter or replace the text in the badge.
- Do not make the badge bigger than the partner logo.

## Powered by Dify Badge

![](https://assets-docs.dify.ai/2025/05/45f42b40b33136e0a77b27f3a00a1372.png)

The “Powered by Dify” badge indicates that your project, product, or content integrates Dify’s open-source capabilities or platform services.

It is a lightweight attribution that highlights the origin of the tooling—not an endorsement or partnership.
Where You Can Use It

### Where You Can Use It

- On websites, applications, or systems that include Dify-powered features
- In open-source project documentation, README files, demos, or footers
- In educational materials, presentations, blog posts, or talks that showcase Dify's technology stack

### Badge Usage Rules

- Use the official “Powered by Dify” badge provided by Dify
- Do not alter the badge’s color, typography, proportions, or wording
- The badge must be clearly visible and not distorted, compressed, or placed on visually disruptive backgrounds

### Usage Restrictions

- Do not imply endorsement, certification, or official partnership with Dify
- Do not use the badge in commercial marketing, paid training, or monetized courses without prior written permission

<<<<<<< HEAD
[Download design kit](https://assets-docs.dify.ai/2025/05/5f547d3718bf32067849d9a83d9c92cf.zip)
=======
[Download Dify Design Kit](https://assets-docs.dify.ai/2025/05/5f547d3718bf32067849d9a83d9c92cf.zip)

{/*
Contributing Section
DO NOT edit this section!
It will be automatically generated by the script.
*/}

<CardGroup cols="2">
    <Card
        title="Edit this page"
        icon="pen-to-square"
        href="https://github.com/langgenius/dify-docs-mintlify/edit/main/en/resources/about-dify/dify-brand-guidelines.mdx"
    >
        Help improve our documentation by contributing directly
    </Card>
    <Card
        title="Report an issue"
        icon="github"
        href="https://github.com/langgenius/dify-docs-mintlify/issues/new?title=Documentation%20Issue%3A%20brand-guideli&body=%23%23%20Issue%20Description%0A%3C%21--%20Please%20briefly%20describe%20the%20issue%20you%20found%20--%3E%0A%0A%23%23%20Page%20Link%0Ahttps%3A%2F%2Fgithub.com%2Flanggenius%2Fdify-docs-mintlify%2Fblob%2Fmain%2Fen/resources/about-dify%2Fdify-brand-guidelines.mdx%0A%0A%23%23%20Suggested%20Changes%0A%3C%21--%20If%20you%20have%20specific%20suggestions%20for%20changes%2C%20please%20describe%20them%20here%20--%3E%0A%0A%3C%21--%20Thank%20you%20for%20helping%20improve%20our%20documentation%21%20--%3E"
    >
        Found an error or have suggestions? Let us know
    </Card>
</CardGroup>
>>>>>>> a8564db5
<|MERGE_RESOLUTION|>--- conflicted
+++ resolved
@@ -110,9 +110,6 @@
 - Do not imply endorsement, certification, or official partnership with Dify
 - Do not use the badge in commercial marketing, paid training, or monetized courses without prior written permission
 
-<<<<<<< HEAD
-[Download design kit](https://assets-docs.dify.ai/2025/05/5f547d3718bf32067849d9a83d9c92cf.zip)
-=======
 [Download Dify Design Kit](https://assets-docs.dify.ai/2025/05/5f547d3718bf32067849d9a83d9c92cf.zip)
 
 {/*
@@ -136,5 +133,4 @@
     >
         Found an error or have suggestions? Let us know
     </Card>
-</CardGroup>
->>>>>>> a8564db5
+</CardGroup>